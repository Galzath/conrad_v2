{
  "manifest_version": 3,
  "name": "Conrad Chatbot",
  "version": "0.1.0",
  "description": "Chat with Conrad, powered by Confluence and Gemini",
  "action": {
    "default_icon": {
      "16": "images/icon16.png",
      "48": "images/icon48.png",
      "128": "images/icon128.png"
    },
    "default_popup": "popup.html"
  },
  "options_page": "options.html",
  "permissions": [
<<<<<<< HEAD
    "activeTab",
    "scripting",
    "storage",
    "*://*/*"
  ],
  "background": {
    "service_worker": "background.js"
  },
  "content_scripts": [
    {
      "matches": [
        "<all_urls>"
      ],
      "js": [
        "content_script.js"
      ],
      "css": [
        "sidebar_container_styles.css"
      ]
    }
  ],
  "web_accessible_resources": [
    {
      "resources": [
        "sidebar.html",
        "style.css",
        "sidebar_script.js",
        "images/*.png",
        "images/*.svg"
      ],
      "matches": [
        "<all_urls>"
      ]
    }
=======
    "storage"
>>>>>>> a8ed1544
  ]
}<|MERGE_RESOLUTION|>--- conflicted
+++ resolved
@@ -13,43 +13,6 @@
   },
   "options_page": "options.html",
   "permissions": [
-<<<<<<< HEAD
-    "activeTab",
-    "scripting",
-    "storage",
-    "*://*/*"
-  ],
-  "background": {
-    "service_worker": "background.js"
-  },
-  "content_scripts": [
-    {
-      "matches": [
-        "<all_urls>"
-      ],
-      "js": [
-        "content_script.js"
-      ],
-      "css": [
-        "sidebar_container_styles.css"
-      ]
-    }
-  ],
-  "web_accessible_resources": [
-    {
-      "resources": [
-        "sidebar.html",
-        "style.css",
-        "sidebar_script.js",
-        "images/*.png",
-        "images/*.svg"
-      ],
-      "matches": [
-        "<all_urls>"
-      ]
-    }
-=======
     "storage"
->>>>>>> a8ed1544
   ]
 }