--- conflicted
+++ resolved
@@ -58,21 +58,13 @@
         sidebarIframe.style.display = 'block'; // Make it part of layout before transform
         // Force a reflow before applying the transform for the transition to work on first show
         void sidebarIframe.offsetHeight;
-<<<<<<< HEAD
 
         // Defer style changes that trigger transition to ensure display:block is processed
         setTimeout(() => {
             if (sidebarIframe) { // Ensure sidebarIframe still exists in this async callback
                 sidebarIframe.style.transform = 'translateX(0%)';
                 sidebarIframe.style.opacity = '1';
-            }
-=======
-        
-        // Defer style changes that trigger transition
-        setTimeout(() => {
-            sidebarIframe.style.transform = 'translateX(0%)';
-            sidebarIframe.style.opacity = '1';
->>>>>>> 4080d061
+
         }, 10); // 10ms delay
     }
     isSidebarVisible = !isSidebarVisible;
