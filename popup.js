--- conflicted
+++ resolved
@@ -172,15 +172,9 @@
     // Implements the UI for clarification questions
     function displayClarificationUI(questionText, options, sessionId, originalQuery) {
         console.log("displayClarificationUI called with:", questionText, options, sessionId, originalQuery);
-<<<<<<< HEAD
-        // console.log("Received options for display:", JSON.stringify(options, null, 2));
-        // console.log("Is 'options' an array?", Array.isArray(options));
-        // if(Array.isArray(options)) { console.log("Number of options received:", options.length); }
-=======
         console.log("Received options for display:", JSON.stringify(options, null, 2));
         console.log("Is 'options' an array?", Array.isArray(options));
         if(Array.isArray(options)) { console.log("Number of options received:", options.length); }
->>>>>>> 56580227
 
         if (!options || !Array.isArray(options) || options.length === 0) {
             console.error("displayClarificationUI: No valid options provided or options array is empty. Cannot render option buttons.", options);
@@ -198,17 +192,8 @@
             chatMessages.appendChild(optionsContainer); // Append to chat messages for visibility
         }
         optionsContainer.innerHTML = ''; // Clear previous options
-<<<<<<< HEAD
-        // console.log("Options container element:", optionsContainer);
-
-        options.forEach(option => {
-            // console.log("Processing option:", JSON.stringify(option, null, 2));
-=======
-        console.log("Options container element:", optionsContainer);
-
         options.forEach(option => {
             console.log("Processing option:", JSON.stringify(option, null, 2));
->>>>>>> 56580227
             if (typeof option !== 'object' || option === null || !option.text || !option.id) {
                 console.error('displayClarificationUI: Skipping invalid or incomplete option object during button creation:', JSON.stringify(option, null, 2));
                 return;
@@ -226,7 +211,7 @@
                 handleClarificationSelection(option.id, sessionId, originalQuery);
                 optionsContainer.innerHTML = ''; // Clear options after selection
             });
-<<<<<<< HEAD
+
             // console.log("Appending button:", button.outerHTML);
             optionsContainer.appendChild(button);
         });
@@ -245,16 +230,7 @@
             // This case might be redundant if addMessageToChat already scrolled, but safe.
             chatMessages.scrollTop = chatMessages.scrollHeight;
             console.log("Scrolled chatMessages to bottom (no new options to reflow/async scroll for).");
-=======
-            console.log("Appending button:", button.outerHTML);
-            optionsContainer.appendChild(button);
-        });
-
-        // Ensure chatMessages is scrolled to the bottom to show the new options
-        if (chatMessages) {
-            chatMessages.scrollTop = chatMessages.scrollHeight;
-            console.log("Scrolled chatMessages to bottom after adding clarification options.");
->>>>>>> 56580227
+
         }
 
         // Disable user input field
