document.addEventListener('DOMContentLoaded', () => {
    console.log("Popup DOMContentLoaded: Script starting.");
    const messageInput = document.getElementById('message-input');
    const sendButton = document.getElementById('send-button');
    const chatMessages = document.getElementById('chat-messages');
    const loadingIndicator = document.getElementById('loading-indicator');
    const errorMessage = document.getElementById('error-message');
    const clearChatButton = document.getElementById('clear-chat-button'); // Added constant

    let originalUserQuery = ""; // Declare originalUserQuery
    let chatHistory = []; // Initialize chatHistory array

    // Apply Dark Mode theme based on preference
    chrome.storage.local.get(['darkMode'], (items) => {
        if (chrome.runtime.lastError) {
            console.error("Error loading dark mode setting:", chrome.runtime.lastError.message);
            return;
        }
        if (items.darkMode) {
            document.body.classList.add('dark-mode');
        } else {
            document.body.classList.remove('dark-mode');
        }
    });

// Saves the current chat history to chrome.storage.session
function saveChatHistory() {
    console.log("saveChatHistory: Attempting to save to chrome.storage.session. Current chatHistory:", JSON.parse(JSON.stringify(chatHistory)));
    try {
        // chatHistory is an array of objects. JSON.stringify will handle it.
        chrome.storage.session.set({ conradChatHistory: chatHistory }, () => {
            if (chrome.runtime.lastError) {
                console.error("saveChatHistory: Error saving to chrome.storage.session:", chrome.runtime.lastError.message, "chatHistory state:", JSON.parse(JSON.stringify(chatHistory)));
            } else {
                console.log("saveChatHistory: Successfully saved to chrome.storage.session. chatHistory item count:", chatHistory.length);
            }
        });
    } catch (e) {
        // This catch is primarily for errors if chatHistory itself is in a state that causes JSON.stringify to fail (unlikely for simple objects)
        // or any other synchronous error before the async call.
        console.error("saveChatHistory: Synchronous error before calling chrome.storage.session.set:", e, "chatHistory state:", JSON.parse(JSON.stringify(chatHistory)));
    }
}

    // Renders a message to the chat DOM
    function renderMessage(text, sender, sourceUrls = []) {
        const messageDiv = document.createElement('div');
        messageDiv.classList.add('message', sender === 'user' ? 'user-message' : 'conrad-message');

        const textNode = document.createElement('div');
        textNode.textContent = text;
        messageDiv.appendChild(textNode);

        if (sender === 'conrad' && sourceUrls && sourceUrls.length > 0) {
            const sourcesDiv = document.createElement('div');
            sourcesDiv.className = 'source-urls';
            sourceUrls.forEach((url, index) => {
                const link = document.createElement('a');
                link.href = url;
                link.textContent = `Fuente ${index + 1}`;
                link.target = '_blank';
                sourcesDiv.appendChild(link);
            });
            messageDiv.appendChild(sourcesDiv);
        }

        chatMessages.appendChild(messageDiv);
        chatMessages.scrollTop = chatMessages.scrollHeight;
    }

    // Adds a message to chat history, renders it, and saves history
    function addMessageToChat(text, sender, sourceUrls = []) {
        console.log("addMessageToChat: Adding message:", {text, sender});
        chatHistory.push({ text, sender, sourceUrls });
        console.log("addMessageToChat: chatHistory after push:", JSON.parse(JSON.stringify(chatHistory)));
        renderMessage(text, sender, sourceUrls);
        saveChatHistory();

        if (sender === 'user') {
            messageInput.value = '';
            messageInput.focus();
        }
    }

    // Loads chat history from chrome.storage.session and renders it
function loadChatHistory() {
    console.log("loadChatHistory: Attempting to load history from chrome.storage.session.");

    chrome.storage.session.get(['conradChatHistory'], (items) => {
        if (chrome.runtime.lastError) {
            console.error("loadChatHistory: Error loading from chrome.storage.session:", chrome.runtime.lastError.message);
            chatHistory = []; // Reset chat history on error
            chatMessages.innerHTML = ''; // Ensure display is cleared
            handleHistoryLoadingFinished(); // Call finish handler even on error
            return;
        }

        const retrievedHistory = items.conradChatHistory;
        // No JSON.parse needed as chrome.storage stores objects directly if they were set as objects.
        console.log("loadChatHistory: Data retrieved from chrome.storage.session. Item count:", retrievedHistory ? retrievedHistory.length : 'undefined');

        if (retrievedHistory && Array.isArray(retrievedHistory)) {
            chatHistory = retrievedHistory;
            console.log("loadChatHistory: Global chatHistory array populated. Item count:", chatHistory.length);

            chatMessages.innerHTML = ''; // Clear display before rendering loaded history

            chatHistory.forEach(message => {
                if (typeof message === 'object' && message !== null && 'text' in message && 'sender' in message) {
                    renderMessage(message.text, message.sender, message.sourceUrls);
                } else {
                    console.warn("loadChatHistory: Invalid message object in stored history:", message);
                }
            });
            console.log("loadChatHistory: Rendered messages from loaded history.");
        } else {
            if (retrievedHistory) { // It exists but is not an array or null
                console.error("loadChatHistory: Stored chat history is not a valid array. Resetting chatHistory.", retrievedHistory);
            } else { // undefined or null
                console.log("loadChatHistory: No history found or history is null in chrome.storage.session.");
            }
            chatHistory = []; // Reset or initialize chat history
            chatMessages.innerHTML = ''; // Ensure display is also cleared
        }
        handleHistoryLoadingFinished(); // Call finish handler after processing
    });
}

// This function consolidates what happens after chat history is loaded or initialized
function handleHistoryLoadingFinished() {
    console.log("handleHistoryLoadingFinished: Chat history loading process complete. Current history length:", chatHistory.length);

    // Logic to display initial welcome message if chat is empty
    if (chatHistory.length === 0) {
        // This part depends on other variables like 'errorMessage' being available in this scope
        // Ensure 'errorMessage' and 'addMessageToChat' are accessible.
        // They are defined in the outer scope of DOMContentLoaded, so they should be.
        chrome.storage.local.get(['confluenceUrl', 'geminiKey'], (settingsItems) => {
            if (chrome.runtime.lastError) {
                console.error("handleHistoryLoadingFinished: Error loading settings for initial message:", chrome.runtime.lastError.message);
                return;
            }
            const isConfigured = settingsItems.confluenceUrl && settingsItems.geminiKey;
            if (isConfigured) {
                addMessageToChat("¡Hola! Soy Conrad, tu asistente virtual para la biblioteca de Confluence. ¿En qué te puedo ayudar hoy?", 'conrad');
            } else {
                // Assuming 'errorMessage' is the DOM element for error messages
                if (errorMessage) {
                    errorMessage.textContent = "Configuración incompleta. Por favor, ve a Configuración.";
                    errorMessage.classList.remove('error-style'); // Ensure no error style for this message
                    errorMessage.style.color = ''; // Reset potential inline styles
                    errorMessage.style.backgroundColor = ''; // Reset potential inline styles
                    errorMessage.style.display = 'block';
                } else {
                    console.error("handleHistoryLoadingFinished: errorMessage DOM element not found.");
                }
            }
        });
<<<<<<< HEAD
    }

    // Ensure the message input is focused
    // Assuming 'messageInput' is the DOM element for the message input field
    if (messageInput) {
        messageInput.focus();
    } else {
        console.error("handleHistoryLoadingFinished: messageInput DOM element not found.");
=======
>>>>>>> 383752e2
    }
}

    // Ensure the message input is focused
    // Assuming 'messageInput' is the DOM element for the message input field
    if (messageInput) {
        messageInput.focus();
    } else {
        console.error("handleHistoryLoadingFinished: messageInput DOM element not found.");
    }
}

    loadChatHistory();

    // Implements the UI for clarification questions
    function displayClarificationUI(questionText, options, sessionId, originalQuery) {
        console.log("displayClarificationUI called with:", questionText, options, sessionId, originalQuery);

        addMessageToChat(questionText, 'conrad'); // Display the clarification question

        // Create and display clarification options
        const optionsContainerId = 'clarification-options-container';
        let optionsContainer = document.getElementById(optionsContainerId);
        if (!optionsContainer) {
            optionsContainer = document.createElement('div');
            optionsContainer.id = optionsContainerId;
            chatMessages.appendChild(optionsContainer); // Append to chat messages for visibility
        }
        optionsContainer.innerHTML = ''; // Clear previous options

        options.forEach(option => {
            const button = document.createElement('button');
            button.textContent = option.text;
            button.dataset.id = option.id;
            button.classList.add('clarification-option'); // For styling
            button.addEventListener('click', () => {
                addMessageToChat(`Tu selección: "${option.text.substring(0, 50)}..."`, 'user');
                handleClarificationSelection(option.id, sessionId, originalQuery);
                optionsContainer.innerHTML = ''; // Clear options after selection
            });
            optionsContainer.appendChild(button);
        });

        // Ensure chatMessages is scrolled to the bottom to show the new options
        if (chatMessages) {
            chatMessages.scrollTop = chatMessages.scrollHeight;
            console.log("Scrolled chatMessages to bottom after adding clarification options.");
        }

        // Disable user input field
        const userInputField = document.getElementById('message-input');
        if (userInputField) {
            userInputField.disabled = true;
        }
    }

    // Handles the user's selection from the clarification options
    async function handleClarificationSelection(selectedOptionId, sessionId, originalQuery) {
        console.log("handleClarificationSelection called with:", selectedOptionId, sessionId, originalQuery);
        // Optional: Show what was selected to the user.
        // addMessageToChat('Procesando tu selección...', 'user'); // Using a generic message // MODIFIED: This line is removed

        const userInputField = document.getElementById('message-input'); // Use actual ID
        // Input field is already disabled by displayClarificationUI. It will be re-enabled in finally.

        // Show loading indicator for processing selection
        loadingIndicator.textContent = "Procesando selección...";
        loadingIndicator.style.display = 'block';
        errorMessage.style.display = 'none';


        try {
            const response = await fetch('http://127.0.0.1:8000/chat', { // Use actual backend URL
                method: 'POST',
                headers: { 'Content-Type': 'application/json' },
                body: JSON.stringify({
                    question: originalQuery,
                    session_id: sessionId,
                    selected_option_id: selectedOptionId
                })
            });

            if (!response.ok) {
                // Try to get error message from backend if available
                let errorMsg = `HTTP error! Status: ${response.status}`;
                try {
                    const errorData = await response.json();
                    // Prefer 'answer' if available and looks like an error message, else 'detail'
                    errorMsg = errorData.answer && typeof errorData.answer === 'string' ? errorData.answer : (errorData.detail || errorMsg);
                } catch (e) { /* ignore if error response is not json */ }
                throw new Error(errorMsg);
            }

            const data = await response.json();
            // Assuming this response is always a direct answer as per requirements
            if (data.needs_clarification === true) {
                // This case should ideally not happen if backend honors clarification selection
                console.warn("Received needs_clarification=true after selecting an option.");
                displayClarificationUI(data.clarification_question_text, data.clarification_options, data.session_id, originalQuery);
            } else {
                displayDirectAnswer(data.answer, data.source_urls);
            }

        } catch (error) {
            console.error('Error fetching clarification follow-up:', error);
            // Display error in the chat
            addMessageToChat(`Lo siento, hubo un error procesando tu selección: ${error.message}`, 'conrad');
            // Also display in the dedicated error message area if it makes sense
            errorMessage.textContent = `Error procesando selección: ${error.message}`;
            errorMessage.classList.add('error-style');
            errorMessage.style.display = 'block';

        } finally {
            loadingIndicator.style.display = 'none'; // Hide loading indicator
            if (userInputField) {
                userInputField.disabled = false; // Re-enable input
                userInputField.focus(); // Focus on input field
            }
            // Ensure clarification options container is cleared (click handler in displayClarificationUI should also do this)
            const optionsContainer = document.getElementById('clarification-options-container');
            if (optionsContainer) {
                optionsContainer.innerHTML = '';
            }
        }
    }

    // Displays a direct answer from Conrad in the chat.
    function displayDirectAnswer(answerText, sourceUrls) {
        // Log for debugging (optional)
        console.log("Displaying direct answer:", answerText, "Sources:", sourceUrls);

        // Use the existing function to add the message and sources to the chat.
        // addMessageToChat handles rendering of the answer and clickable source URLs.
        addMessageToChat(answerText, 'conrad', sourceUrls);

        // Defensive cleanup of clarification UI, in case it wasn't cleared properly.
        const optionsContainer = document.getElementById('clarification-options-container');
        if (optionsContainer) {
            optionsContainer.innerHTML = '';
        }

        // Re-enabling the input field is handled by the calling functions
        // (handleSendMessage or handleClarificationSelection) in their respective finally blocks,
        // or not disabled at all in the case of a direct flow through handleSendMessage.
    }

    async function handleSendMessage() {
        const inputText = messageInput.value.trim();
        if (inputText === '') {
            messageInput.focus();
            return;
        }

        originalUserQuery = inputText; // Assign trimmed input to originalUserQuery
        addMessageToChat(inputText, 'user');

        loadingIndicator.textContent = "Conrad está escribiendo...";
        loadingIndicator.style.display = 'block';
        errorMessage.style.display = 'none';
        errorMessage.textContent = '';

        chrome.storage.local.get(['confluenceUrl', 'geminiKey'], async (items) => {
            try {
                if (!items.confluenceUrl || !items.geminiKey) {
                    errorMessage.textContent = 'Configuración incompleta. Por favor, ve a Configuración.';
                    errorMessage.classList.add('error-style');
                    errorMessage.style.display = 'block';
                    loadingIndicator.style.display = 'none';
                    messageInput.focus();
                    return;
                }

                const response = await fetch('http://127.0.0.1:8000/chat', {
                    method: 'POST',
                    headers: { 'Content-Type': 'application/json' },
                    body: JSON.stringify({ question: inputText }),
                });

                loadingIndicator.style.display = 'none';
                const data = await response.json();

                if (response.ok) {
                    if (data.needs_clarification === true) {
                        displayClarificationUI(data.clarification_question_text, data.clarification_options, data.session_id, originalUserQuery);
                    } else {
                        displayDirectAnswer(data.answer, data.source_urls);
                    }
                } else {
                    // Try to get error message from backend if available
                    let errorMsg = `Error del servidor: ${response.status}`;
                    try {
                        const errorData = await response.json();
                        // Prefer 'answer' if available and looks like an error message, else 'detail'
                        errorMsg = errorData.answer && typeof errorData.answer === 'string' ? errorData.answer : (errorData.detail || errorMsg);
                    } catch (e) { /* ignore if error response is not json */ }
                    throw new Error(errorMsg);
                }
            } catch (error) {
                console.error("Error in handleSendMessage:", error);
                loadingIndicator.style.display = 'none';
                
                const displayErrorMessage = error.message || 'Error de red o backend no accesible.';
                errorMessage.textContent = displayErrorMessage;
                errorMessage.classList.add('error-style');
                errorMessage.style.display = 'block';
                // Add error message to chat for visibility
                addMessageToChat(`Lo siento, ocurrió un error: ${displayErrorMessage}`, 'conrad');
            } finally {
                if (document.activeElement !== messageInput) {
                    messageInput.focus();
                }
            }
        });
    }

    sendButton.addEventListener('click', handleSendMessage);
    messageInput.addEventListener('keypress', (event) => {
        if (event.key === 'Enter') {
            event.preventDefault();
            handleSendMessage();
        }
    });

    // The initial message logic is now inside handleHistoryLoadingFinished,
    // so the block that was here is removed.
    // messageInput.focus() is also called inside handleHistoryLoadingFinished.

    messageInput.addEventListener('input', () => {
        const currentMessage = errorMessage.textContent;
        if (currentMessage === "Configuración incompleta. Por favor, ve a Configuración." && !errorMessage.classList.contains('error-style')) {
            errorMessage.style.display = 'none';
            errorMessage.textContent = '';
        }
    });

    // Event listener for the Clear Chat button
    if (clearChatButton) {
        clearChatButton.addEventListener('click', () => {
            console.log("Clear Chat button clicked.");
            chatHistory = []; // Clear the global JS array
            chatMessages.innerHTML = ''; // Clear the DOM display immediately

            // Reset error message display (can be done early)
            if (errorMessage) { // Ensure errorMessage element exists
                errorMessage.style.display = 'none';
                errorMessage.textContent = '';
                errorMessage.classList.remove('error-style');
            }

            chrome.storage.session.remove('conradChatHistory', () => {
                if (chrome.runtime.lastError) {
                    console.error("Error removing chat history from chrome.storage.session:", chrome.runtime.lastError.message);
                } else {
                    console.log("Chat history successfully removed from chrome.storage.session.");
                }
                // After removal (or attempted removal), re-run the logic for an empty chat.
                // handleHistoryLoadingFinished will check chatHistory (which is now empty)
                // and display the appropriate initial message and focus input.
                handleHistoryLoadingFinished();
            });
        });
    }
});<|MERGE_RESOLUTION|>--- conflicted
+++ resolved
@@ -156,19 +156,7 @@
                 }
             }
         });
-<<<<<<< HEAD
-    }
-
-    // Ensure the message input is focused
-    // Assuming 'messageInput' is the DOM element for the message input field
-    if (messageInput) {
-        messageInput.focus();
-    } else {
-        console.error("handleHistoryLoadingFinished: messageInput DOM element not found.");
-=======
->>>>>>> 383752e2
-    }
-}
+    }
 
     // Ensure the message input is focused
     // Assuming 'messageInput' is the DOM element for the message input field
