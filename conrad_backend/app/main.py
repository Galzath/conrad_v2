from fastapi import FastAPI, HTTPException, Body
from fastapi.responses import JSONResponse
from fastapi.middleware.cors import CORSMiddleware
import logging
import re
from collections import Counter

from .schemas import UserQuestion, ChatResponse
from .services.confluence_service import ConfluenceService
from .services.gemini_service import GeminiService
from .core.config import settings

logging.basicConfig(level=logging.INFO)
logger = logging.getLogger(__name__)

app = FastAPI(
    title="Conrad Chatbot API",
    description="API for Conrad Chatbot using Confluence and Gemini",
    version="0.1.0"
)

# --- CORS MIDDLEWARE CONFIGURATION ---
origins = ["*"] # Allows all origins - USE FOR LOCAL DEVELOPMENT ONLY

app.add_middleware(
    CORSMiddleware,
    allow_origins=origins,
    allow_credentials=True,
    allow_methods=["GET", "POST", "OPTIONS"],
    allow_headers=["*"],
)
# --- END CORS MIDDLEWARE CONFIGURATION ---

confluence_service = ConfluenceService()
gemini_service = GeminiService()

KNOWN_SPACE_KEYWORDS = {"M2": "M2", "SGP": "SGP", "SF": "SF"}
SPACE_KEY_PATTERN = re.compile(r'\b(' + '|'.join(re.escape(key) for key in KNOWN_SPACE_KEYWORDS.keys()) + r')\b', re.IGNORECASE)

STOP_WORDS = set([
    "a", "un", "una", "el", "la", "los", "las", "de", "del", "en", "y", "o", "u", "que", "qué", "como", "cómo",
    "para", "por", "con", "sin", "sobre", "is", "are", "was", "were", "be", "been", "being", "have", "has",
    "had", "do", "does", "did", "will", "would", "should", "can", "could", "may", "might", "must", "the",
    "and", "or", "but", "if", "because", "as", "until", "while", "of", "at", "by", "for", "with", "about",
    "to", "from", "in", "out", "on", "off", "over", "under", "again", "further", "then", "once", "here",
    "there", "when", "where", "why", "how", "all", "any", "both", "each", "few", "more", "most", "other",
    "some", "such", "no", "nor", "not", "only", "own", "same", "so", "than", "too", "very", "s", "t", "can",
    "just", "don", "should", "now", "me", "i", "you", "he", "she", "it", "we", "they", "mi", "tu", "su"
])

@app.on_event("startup")
async def startup_event():
    logger.info("Application startup...")
    if not confluence_service.confluence:
        logger.error("Confluence service failed to initialize.")
    if not gemini_service.model:
        logger.error("Gemini service failed to initialize.")
    logger.info("Confluence and Gemini services initialized (or attempted).")

def extract_space_keys_from_query(question: str) -> list[str]:
    found_keys = set()
    matches = SPACE_KEY_PATTERN.findall(question)
    for match in matches:
        for known_key in KNOWN_SPACE_KEYWORDS.keys():
            if match.upper() == known_key.upper():
                found_keys.add(KNOWN_SPACE_KEYWORDS[known_key])
                break
    if found_keys:
        logger.info(f"Extracted space keys: {list(found_keys)}")
    return list(found_keys)

def extract_search_terms(question: str) -> dict:
    normalized_question_for_keywords = question.lower()
    normalized_question_for_keywords = re.sub(r'[^\w\s-]', '', normalized_question_for_keywords)
    words = normalized_question_for_keywords.split()
    candidate_keywords = [word for word in words if word not in STOP_WORDS and len(word) > 2]
    proper_noun_phrases = re.findall(r'\b[A-Z][a-zA-Z\-]+(?:\s+[A-Z][a-zA-Z\-]+)+\b', question)
    all_potential_phrases = set(proper_noun_phrases)
    for n in range(2, 5): # Include 4-grams
        for i in range(len(words) - n + 1):
            ngram_words = words[i:i+n]
            # Ensure the phrase is not all stop words and at least one word is not a stop word
            if not all(word in STOP_WORDS for word in ngram_words) and \
               any(word not in STOP_WORDS for word in ngram_words):
                all_potential_phrases.add(" ".join(ngram_words))
    sorted_phrases = sorted(list(all_potential_phrases), key=lambda p: (len(p.split()), len(p)), reverse=True)
    selected_phrases = []
    max_phrases = 4 # Increased max_phrases
    for phrase in sorted_phrases:
        is_substring = any(phrase.lower() in sel_phrase.lower() for sel_phrase in selected_phrases)
        if not is_substring and len(phrase.split()) > 1 and len(phrase) > 3:
            selected_phrases.append(phrase)
            if len(selected_phrases) >= max_phrases:
                break
    final_keywords = set(candidate_keywords)
    for phrase_str in selected_phrases:
        phrase_words_lower = set(word.lower() for word in phrase_str.split())
        final_keywords.difference_update(phrase_words_lower)
    final_keywords_list = sorted(list(final_keywords), key=len, reverse=True)[:7] # Increased keyword limit
    search_terms_dict = {"keywords": final_keywords_list, "phrases": selected_phrases}
    logger.info(f"Refined - Extracted search terms: {search_terms_dict}")
    return search_terms_dict

def score_paragraph(paragraph_text: str, phrases: list[str], keywords: list[str]) -> int:
    score = 0
    para_lower = paragraph_text.lower()
    for phrase in phrases:
        if phrase.lower() in para_lower:
            score += 10
    found_keywords_in_para = set()
    for keyword in keywords:
        if keyword.lower() in para_lower:
            found_keywords_in_para.add(keyword.lower())
    score += len(found_keywords_in_para) * 3 # Changed keyword score from 2 to 3
    # Removed debug logging from here for brevity, can be re-added if needed
    return score

# Imports for interactive questioning
import time
import uuid # Though create_new_session_id from state_manager should be used
from typing import List, Dict, Any, Optional # Ensure these are at the top if not already
from .core.state_manager import SessionData, save_session, get_session, delete_session, create_new_session_id

def _clean_title_for_options(title: str, query_terms_lower: List[str]) -> str:
    """Helper to generate a cleaner option text from a title."""
    # Remove common suffixes/prefixes (very basic example)
    common_suffixes = ["guide", "documentation", "overview", "document", "manual", "tutorial"]
    # Attempt to remove parts of the title that were in the original query to find distinguishing parts
    # This is a simplistic approach; more advanced NLP could be used.

    title_words = title.lower().split()
    # Remove query terms from title words to find distinguishing parts
    distinguishing_words = [word for word in title_words if word not in query_terms_lower and word not in STOP_WORDS]

    # Further clean up common document type words
    distinguishing_words = [word for word in distinguishing_words if word not in common_suffixes]

    if not distinguishing_words:
        # If all words were query terms or stop words, fall back to a part of the original title
        # or a simplified version. For now, take last few words if too long.
        # This part can be made more sophisticated.
        # For example, try to identify proper nouns or key terms not in the original query.
        # As a simple fallback, use a snippet of the title.
        # A very basic heuristic: if title contains ':', take text after last ':'
        if ':' in title:
            simplified_title = title.split(':')[-1].strip()
            if len(simplified_title) > 3: # ensure it's not just a letter or two
                 return simplified_title
        # Fallback to using the original title if no better simplification found or too short
        # Or, return a more structured part of the title if possible.
        # For now, let's just use a simple approach if no distinguishing words found:
        # Return the original title if it's not too generic by itself.
        # This part needs refinement.
        # A simple heuristic: take the last 3-4 words if the title is long.
        # For now, if no distinguishing words, use a simplified title or the original.
        # Let's try to be a bit more intelligent: if the title has a colon, often the part after is specific.
        parts = title.split(':')
        if len(parts) > 1 and len(parts[-1].strip()) > 3 : # Check if there's meaningful text after colon
            return parts[-1].strip().capitalize()

        # If still nothing good, return a capitalized version of first few distinguishing words if any
        # This part of the heuristic is tricky. The goal is to get a concise, descriptive option.
        # For now, let's keep it simple: if the above didn't yield a good result,
        # return the original title, hoping it's distinct enough.
        # This cleaning is the hardest part of the heuristic.
        # Let's try a simpler approach: remove query terms and stop words, then join remaining.
        # If that is empty, use the part of title after a colon if present.
        # If still empty, use the original title.

        # Let's refine the distinguishing words logic slightly.
        # Try to remove query terms from the title and see what's left.
        temp_title = title
        for term in query_terms_lower:
            temp_title = temp_title.lower().replace(term, "").strip()

        # Remove common punctuation that might be left over
        temp_title = re.sub(r'[:\-]+', ' ', temp_title).strip()
        temp_title = ' '.join(temp_title.split()) # Normalize spaces

        if len(temp_title) > 3 and len(temp_title.split()) <= 5: # Keep it concise
            return temp_title.capitalize()

        # Fallback: if title is "A B C" and query was "A", return "B C"
        # This is effectively covered by the replace logic above if query terms are single words.
        # For multi-word query terms, the simple replace might not be ideal.

        # Fallback to original title if cleaning doesn't produce a good result
        # Or try to extract capitalized words not in query as potential entities
        capitalized_words = [word for word in title.split() if word.istitle() and word.lower() not in query_terms_lower and word.lower() not in STOP_WORDS]
        if capitalized_words:
            return " ".join(capitalized_words)

        return title # Fallback if no better option found by cleaning

    return " ".join(distinguishing_words).capitalize()


def generate_clarification_from_results(
    search_results: List[Dict[str, Any]],
    original_query_terms: List[str]
) -> Optional[Dict[str, Any]]:

    if not search_results or len(search_results) < 2:
        return None

    query_terms_lower = [term.lower() for term in original_query_terms]

    candidate_options = []
    titles_processed = set() # To avoid processing the exact same title multiple times if results are redundant

    for result in search_results:
        title = result.get("title")
        page_id = result.get("id")

        if not title or not page_id or title in titles_processed:
            continue

        titles_processed.add(title)

        # Simplified: try to extract a distinguishing part of the title.
        # This is a placeholder for a more robust "theme extraction".
        # The _clean_title_for_options is a starting point.
        # We want the option text to be what's *different* or *specific* about this title.

        option_text = _clean_title_for_options(title, query_terms_lower)

        # Ensure option_text is reasonably unique and not just a generic term
        # This check needs to be more robust. For now, check if it's not empty and not too short.
        if option_text and len(option_text) > 2 and option_text.lower() not in query_terms_lower:
            # Check for uniqueness among already added options (by text)
            is_duplicate_option_text = any(opt['text'].lower() == option_text.lower() for opt in candidate_options)
            if not is_duplicate_option_text:
                 candidate_options.append({"id": page_id, "text": option_text, "original_title": title})

    # Filter options to ensure they are distinct enough.
    # The previous check for duplicate option_text helps.
    # Now, ensure we have a good number of options.

    if not candidate_options:
        return None

    # Simplistic way to ensure diversity: if many options have very similar text, group them or pick best.
    # For now, we rely on the _clean_title_for_options and the duplicate check.

    # Limit to 2-4 distinct options as per requirement
    # If we have many candidates, try to pick the most distinct ones.
    # This part could also involve scoring options based on how distinct they are.
    # For now, just take the first few unique ones if many are generated.

    final_options = []
    seen_option_texts = set()
    for option in candidate_options:
        if len(final_options) < 4:
            # The check for duplicate option text was already done during candidate_options.append
            # but if _clean_title_for_options generates identical text for different original titles,
            # we need to ensure we don't offer identical choices.
            # The earlier check `is_duplicate_option_text` should handle this for `option_text`.
            final_options.append({"id": option["id"], "text": option["text"]}) # Keep only id and text for final output
        else:
            break

    if len(final_options) >= 2 and len(final_options) <= 4:
        # Create a summary of original query terms for the question text
        # Take first 2-3 terms for brevity
        query_context = " ".join(original_query_terms[:3])
        if len(original_query_terms) > 3:
            query_context += "..."

        question_text = f"Your query about '{query_context}' returned information on different topics. Which specific area are you interested in?"

        return {
            "question_text": question_text,
            "options": final_options
        }

    return None


@app.post("/chat", response_model=ChatResponse)
async def chat_endpoint(user_question: UserQuestion = Body(...)):
    logger.info(f"Received payload: {user_question.model_dump_json(indent=2)}")

    if not confluence_service.confluence or not gemini_service.model:
        logger.error("Backend services unavailable: Confluence or Gemini failed to initialize.")
        raise HTTPException(status_code=503, detail="Uno o más servicios de backend no están disponibles.")

    max_context_length = 15000
    current_session_id = user_question.session_id
    proceed_as_new_question = True # Flag to control flow

<<<<<<< HEAD
    try: # ADDED TRY HERE
        # A. Handling Follow-up Request (User's answer to clarification)
        if current_session_id and (user_question.clarification_response or user_question.selected_option_id):
            logger.info(f"Handling follow-up for session ID: {current_session_id}")
            retrieved_session_data = get_session(current_session_id)

            if retrieved_session_data and retrieved_session_data.conversation_step == "awaiting_clarification_response":
                logger.info(f"Valid session found for {current_session_id}. Processing clarification response.")
                proceed_as_new_question = False # We are processing a clarification response

                original_question_text = retrieved_session_data.original_question
                search_results_from_session = retrieved_session_data.initial_search_results

                refined_search_results = []

                if user_question.selected_option_id:
                    logger.info(f"User selected option ID: {user_question.selected_option_id}")
                    for result in search_results_from_session:
                        if result.get("id") == user_question.selected_option_id:
                            refined_search_results.append(result)
                            logger.info(f"Prioritizing result based on selected_option_id: {result.get('title')}")
                            break # Found the selected option
                # else if user_question.clarification_response:
                    # TODO: Implement free-text clarification response handling (more complex)
                    # For now, if no selected_option_id, we might just use all initial_search_results
                    # or try a naive filtering based on the text.
                    # logger.info(f"User provided free-text clarification: {user_question.clarification_response}")
                    # This part is complex: requires re-evaluating results or new search.
                    # For this version, we'll fall back to using initial results if no option selected.

                if not refined_search_results: # Fallback if selected_option_id didn't yield a specific result
                    logger.warning(f"No specific result refined for session {current_session_id}, using all initial results from session.")
                    refined_search_results = search_results_from_session

                # Assemble context from these (potentially refined) search_results
                search_terms_from_session = retrieved_session_data.extracted_terms
                context_for_gemini, unique_source_urls = _build_context_from_search_results(
                    refined_search_results,
                    search_terms_from_session.get("phrases", []),
                    search_terms_from_session.get("keywords", []),
                    max_context_length
                )

                if not context_for_gemini or context_for_gemini.startswith("No se encontró información"):
                     logger.warning(f"Context for Gemini is empty or default after clarification for session {current_session_id}.")
                     # Provide a more specific message if context is still poor after clarification
                     context_for_gemini = "Aunque intentamos aclarar, no se encontró información específica en Confluence para su consulta refinada."


                ai_answer = gemini_service.generate_response(original_question_text, context_for_gemini)
                delete_session(current_session_id)
                logger.info(f"Session {current_session_id} deleted after processing clarification.")
                return ChatResponse(answer=ai_answer, source_urls=unique_source_urls, session_id=None) # Session is complete

            else:
                if retrieved_session_data:
                    logger.warning(f"Session {current_session_id} found, but not awaiting clarification (step: {retrieved_session_data.conversation_step}). Treating as new question.")
                    delete_session(current_session_id) # Clean up invalid state session
                else:
                    logger.warning(f"Session ID {current_session_id} provided by user, but no active session found. Treating as new question.")
                # proceed_as_new_question remains True

        # B. Handling New Question (or if follow-up processing decided to treat as new)
        if proceed_as_new_question:
            logger.info(f"Processing as new question: {user_question.question}")
            extracted_terms = extract_search_terms(user_question.question)
            extracted_space_keys = extract_space_keys_from_query(user_question.question)
            
            logger.info(f"Searching Confluence with terms: {extracted_terms}, space_keys: {extracted_space_keys}")
            initial_search_results = confluence_service.search_content(
                search_terms=extracted_terms,
                space_keys=extracted_space_keys if extracted_space_keys else None,
                limit=10 # Increased limit slightly for better clarification options
            )

            if initial_search_results:
                # Attempt to generate clarification questions
                combined_query_terms = list(extracted_terms.get("keywords", [])) + list(extracted_terms.get("phrases", []))
                clarification_details = generate_clarification_from_results(initial_search_results, combined_query_terms)

                if clarification_details:
                    new_session_id = create_new_session_id()
                    logger.info(f"Clarification needed. Creating new session: {new_session_id}")

                    session_to_save = SessionData(
                        original_question=user_question.question,
                        extracted_terms=extracted_terms, # Store the dict directly
                        initial_search_results=initial_search_results, # Store raw results
                        clarification_question_asked=clarification_details["question_text"],
                        clarification_options_provided=clarification_details["options"],
                        conversation_step="awaiting_clarification_response",
                        timestamp=time.time()
                    )
                    save_session(new_session_id, session_to_save)

                    return ChatResponse(
                        answer="", # No direct answer when clarification is needed
                        session_id=new_session_id,
                        needs_clarification=True,
                        clarification_question_text=clarification_details["question_text"],
                        clarification_options=clarification_details["options"]
                    )

            # If no clarification needed, or no search results, proceed to generate response directly
            context_for_gemini, unique_source_urls = _build_context_from_search_results(
                initial_search_results if initial_search_results else [],
                extracted_terms.get("phrases", []),
                extracted_terms.get("keywords", []),
                max_context_length
            )
            
            ai_answer = gemini_service.generate_response(user_question.question, context_for_gemini)
            # No session_id in response if it's a direct answer to a new question without clarification
            return ChatResponse(answer=ai_answer, source_urls=unique_source_urls, session_id=None)

    # Fallback for any logic error, though ideally all paths are covered.
    except HTTPException as http_exc: # ALIGNED EXCEPTION BLOCK
=======
    # A. Handling Follow-up Request (User's answer to clarification)
    if current_session_id and (user_question.clarification_response or user_question.selected_option_id):
        logger.info(f"Handling follow-up for session ID: {current_session_id}")
        retrieved_session_data = get_session(current_session_id)

        if retrieved_session_data and retrieved_session_data.conversation_step == "awaiting_clarification_response":
            logger.info(f"Valid session found for {current_session_id}. Processing clarification response.")
            proceed_as_new_question = False # We are processing a clarification response

            original_question_text = retrieved_session_data.original_question
            search_results_from_session = retrieved_session_data.initial_search_results

            refined_search_results = []

            if user_question.selected_option_id:
                logger.info(f"User selected option ID: {user_question.selected_option_id}")
                for result in search_results_from_session:
                    if result.get("id") == user_question.selected_option_id:
                        refined_search_results.append(result)
                        logger.info(f"Prioritizing result based on selected_option_id: {result.get('title')}")
                        break # Found the selected option
            # else if user_question.clarification_response:
                # TODO: Implement free-text clarification response handling (more complex)
                # For now, if no selected_option_id, we might just use all initial_search_results
                # or try a naive filtering based on the text.
                # logger.info(f"User provided free-text clarification: {user_question.clarification_response}")
                # This part is complex: requires re-evaluating results or new search.
                # For this version, we'll fall back to using initial results if no option selected.

            if not refined_search_results: # Fallback if selected_option_id didn't yield a specific result
                logger.warning(f"No specific result refined for session {current_session_id}, using all initial results from session.")
                refined_search_results = search_results_from_session

            # Assemble context from these (potentially refined) search_results
            search_terms_from_session = retrieved_session_data.extracted_terms
            context_for_gemini, unique_source_urls = _build_context_from_search_results(
                refined_search_results,
                search_terms_from_session.get("phrases", []),
                search_terms_from_session.get("keywords", []),
                max_context_length
            )

            if not context_for_gemini or context_for_gemini.startswith("No se encontró información"):
                 logger.warning(f"Context for Gemini is empty or default after clarification for session {current_session_id}.")
                 # Provide a more specific message if context is still poor after clarification
                 context_for_gemini = "Aunque intentamos aclarar, no se encontró información específica en Confluence para su consulta refinada."


            ai_answer = gemini_service.generate_response(original_question_text, context_for_gemini)
            delete_session(current_session_id)
            logger.info(f"Session {current_session_id} deleted after processing clarification.")
            return ChatResponse(answer=ai_answer, source_urls=unique_source_urls, session_id=None) # Session is complete

        else:
            if retrieved_session_data:
                logger.warning(f"Session {current_session_id} found, but not awaiting clarification (step: {retrieved_session_data.conversation_step}). Treating as new question.")
                delete_session(current_session_id) # Clean up invalid state session
            else:
                logger.warning(f"Session ID {current_session_id} provided by user, but no active session found. Treating as new question.")
            # proceed_as_new_question remains True

    # B. Handling New Question (or if follow-up processing decided to treat as new)
    if proceed_as_new_question:
        logger.info(f"Processing as new question: {user_question.question}")
        extracted_terms = extract_search_terms(user_question.question)
        extracted_space_keys = extract_space_keys_from_query(user_question.question)

        logger.info(f"Searching Confluence with terms: {extracted_terms}, space_keys: {extracted_space_keys}")
        initial_search_results = confluence_service.search_content(
            search_terms=extracted_terms,
            space_keys=extracted_space_keys if extracted_space_keys else None,
            limit=10 # Increased limit slightly for better clarification options
        )

        if initial_search_results:
            # Attempt to generate clarification questions
            combined_query_terms = list(extracted_terms.get("keywords", [])) + list(extracted_terms.get("phrases", []))
            clarification_details = generate_clarification_from_results(initial_search_results, combined_query_terms)

            if clarification_details:
                new_session_id = create_new_session_id()
                logger.info(f"Clarification needed. Creating new session: {new_session_id}")
                
                session_to_save = SessionData(
                    original_question=user_question.question,
                    extracted_terms=extracted_terms, # Store the dict directly
                    initial_search_results=initial_search_results, # Store raw results
                    clarification_question_asked=clarification_details["question_text"],
                    clarification_options_provided=clarification_details["options"],
                    conversation_step="awaiting_clarification_response",
                    timestamp=time.time()
                )
                save_session(new_session_id, session_to_save)
                
                return ChatResponse(
                    answer="", # No direct answer when clarification is needed
                    session_id=new_session_id,
                    needs_clarification=True,
                    clarification_question_text=clarification_details["question_text"],
                    clarification_options=clarification_details["options"]
                )

        # If no clarification needed, or no search results, proceed to generate response directly
        context_for_gemini, unique_source_urls = _build_context_from_search_results(
            initial_search_results if initial_search_results else [],
            extracted_terms.get("phrases", []),
            extracted_terms.get("keywords", []),
            max_context_length
        )
        
        ai_answer = gemini_service.generate_response(user_question.question, context_for_gemini)
        # No session_id in response if it's a direct answer to a new question without clarification
        return ChatResponse(answer=ai_answer, source_urls=unique_source_urls, session_id=None)

    # Fallback for any logic error, though ideally all paths are covered.
    except HTTPException as http_exc:
>>>>>>> c1ce9fc8
        raise http_exc # Re-raise to let FastAPI handle it
    except Exception as e: # ALIGNED EXCEPTION BLOCK
        logger.error(f"An unexpected error occurred in /chat: {e}", exc_info=True)
        # If a session was created for clarification but an error occurred before returning, delete it.
        # This is a bit broad; might need more specific error handling if a session_id was generated in this try block.
        # For now, this is a general cleanup.
        # if 'new_session_id' in locals() and get_session(new_session_id):
        #     delete_session(new_session_id)
        #     logger.info(f"Session {new_session_id} deleted due to an error during processing.")
        raise HTTPException(status_code=500, detail="Error interno del servidor.")

# Helper function to consolidate context building logic (refactored from original)
def _build_context_from_search_results(
    search_results: List[Dict[str, Any]],
    query_phrases: List[str],
    query_keywords: List[str],
    max_context_length: int
) -> tuple[str, List[str]]:

    context_for_gemini = "No se encontró información específica en Confluence que coincida bien con su consulta." # Default
    unique_source_urls = []

    if not search_results:
        return context_for_gemini, unique_source_urls

    raw_source_urls = [result['url'] for result in search_results if result.get('url')]
    unique_source_urls = sorted(list(dict.fromkeys(raw_source_urls)))

    scored_paragraphs_with_source = []
    for result in search_results:
        page_id = result.get("id")
        if not page_id: continue

        page_content_full = confluence_service.get_page_content_by_id(page_id)
        if not page_content_full:
            logger.warning(f"No content for page ID: {page_id}, title: {result.get('title')}")
            continue

        page_title = result.get('title', 'Página Desconocida')
        page_url = result.get('url', 'N/A')
        paragraphs = page_content_full.split('\n\n')
        if len(paragraphs) <= 1 and '\n' in page_content_full:
            paragraphs = page_content_full.split('\n')

        for para_text in paragraphs:
            if not para_text.strip(): continue
            score = score_paragraph(para_text, query_phrases, query_keywords)
            if score > 0:
                scored_paragraphs_with_source.append((score, para_text, page_title, page_url))

    if scored_paragraphs_with_source:
        scored_paragraphs_with_source.sort(key=lambda x: x[0], reverse=True)
        logger.info(f"Found {len(scored_paragraphs_with_source)} relevant paragraphs. Top scores: {[s[0] for s in scored_paragraphs_with_source[:3]]}")

        selected_context_parts = []
        current_length = 0

        for score, para_text, p_title, p_url in scored_paragraphs_with_source:
            content_header = f"Contexto de '{p_title}' (URL: {p_url}, Puntuación de Relevancia: {score}):\n"
            full_snippet = f"{content_header}{para_text}\n---"

            if current_length + len(full_snippet) <= max_context_length:
                selected_context_parts.append(full_snippet)
                current_length += len(full_snippet)
            else:
                remaining_space = max_context_length - current_length
                if remaining_space > len(content_header) + 50: # Ensure space for header and some text
                    truncated_para_text_len = remaining_space - (len(content_header) + len("\n---") + 3) # +3 for "..."
                    if truncated_para_text_len > 0:
                        truncated_snippet = f"{content_header}{para_text[:truncated_para_text_len]}...\n---"
                        selected_context_parts.append(truncated_snippet)
                break

        if selected_context_parts:
            context_for_gemini = "\n".join(selected_context_parts)
        # Fallback if no scored paragraphs fit but results exist (covered by initial default for context_for_gemini)
        # If selected_context_parts is empty but search_results were there, and scored_paragraphs_with_source was also empty
        # this means no paragraph scored > 0. The initial default message for context_for_gemini will be used.

    # Fallback if no paragraphs scored > 0 from any document, but search_results existed.
    # Use content from the very first search result as a last resort.
    elif search_results: # scored_paragraphs_with_source was empty
        logger.info("No paragraphs scored > 0 from any search result. Using initial content of first search result as fallback.")
        first_result_id = search_results[0].get("id")
        if first_result_id:
            first_page_content_fallback = confluence_service.get_page_content_by_id(first_result_id)
            if first_page_content_fallback:
                context_for_gemini = f"Contexto de '{search_results[0].get('title', 'Título Desconocido')}':\n{first_page_content_fallback[:max_context_length*2//3]}"

    return context_for_gemini, unique_source_urls

@app.get("/health", summary="Health Check")
async def health_check():
    confluence_status = "initialized" if confluence_service.confluence else "error_initializing"
    gemini_status = "initialized" if gemini_service.model else "error_initializing"
    if confluence_service.confluence and gemini_service.model:
        return {"status": "ok", "confluence_service": confluence_status, "gemini_service": gemini_status}
    else:
        return JSONResponse(
            status_code=503, 
            content={
                "status": "error", 
                "confluence_service": confluence_status, 
                "gemini_service": gemini_status, 
                "detail": "Uno o más servicios de backend no están completamente disponibles." # Translated
            }
        )<|MERGE_RESOLUTION|>--- conflicted
+++ resolved
@@ -288,7 +288,6 @@
     current_session_id = user_question.session_id
     proceed_as_new_question = True # Flag to control flow
 
-<<<<<<< HEAD
     try: # ADDED TRY HERE
         # A. Handling Follow-up Request (User's answer to clarification)
         if current_session_id and (user_question.clarification_response or user_question.selected_option_id):
@@ -406,124 +405,7 @@
 
     # Fallback for any logic error, though ideally all paths are covered.
     except HTTPException as http_exc: # ALIGNED EXCEPTION BLOCK
-=======
-    # A. Handling Follow-up Request (User's answer to clarification)
-    if current_session_id and (user_question.clarification_response or user_question.selected_option_id):
-        logger.info(f"Handling follow-up for session ID: {current_session_id}")
-        retrieved_session_data = get_session(current_session_id)
-
-        if retrieved_session_data and retrieved_session_data.conversation_step == "awaiting_clarification_response":
-            logger.info(f"Valid session found for {current_session_id}. Processing clarification response.")
-            proceed_as_new_question = False # We are processing a clarification response
-
-            original_question_text = retrieved_session_data.original_question
-            search_results_from_session = retrieved_session_data.initial_search_results
-
-            refined_search_results = []
-
-            if user_question.selected_option_id:
-                logger.info(f"User selected option ID: {user_question.selected_option_id}")
-                for result in search_results_from_session:
-                    if result.get("id") == user_question.selected_option_id:
-                        refined_search_results.append(result)
-                        logger.info(f"Prioritizing result based on selected_option_id: {result.get('title')}")
-                        break # Found the selected option
-            # else if user_question.clarification_response:
-                # TODO: Implement free-text clarification response handling (more complex)
-                # For now, if no selected_option_id, we might just use all initial_search_results
-                # or try a naive filtering based on the text.
-                # logger.info(f"User provided free-text clarification: {user_question.clarification_response}")
-                # This part is complex: requires re-evaluating results or new search.
-                # For this version, we'll fall back to using initial results if no option selected.
-
-            if not refined_search_results: # Fallback if selected_option_id didn't yield a specific result
-                logger.warning(f"No specific result refined for session {current_session_id}, using all initial results from session.")
-                refined_search_results = search_results_from_session
-
-            # Assemble context from these (potentially refined) search_results
-            search_terms_from_session = retrieved_session_data.extracted_terms
-            context_for_gemini, unique_source_urls = _build_context_from_search_results(
-                refined_search_results,
-                search_terms_from_session.get("phrases", []),
-                search_terms_from_session.get("keywords", []),
-                max_context_length
-            )
-
-            if not context_for_gemini or context_for_gemini.startswith("No se encontró información"):
-                 logger.warning(f"Context for Gemini is empty or default after clarification for session {current_session_id}.")
-                 # Provide a more specific message if context is still poor after clarification
-                 context_for_gemini = "Aunque intentamos aclarar, no se encontró información específica en Confluence para su consulta refinada."
-
-
-            ai_answer = gemini_service.generate_response(original_question_text, context_for_gemini)
-            delete_session(current_session_id)
-            logger.info(f"Session {current_session_id} deleted after processing clarification.")
-            return ChatResponse(answer=ai_answer, source_urls=unique_source_urls, session_id=None) # Session is complete
-
-        else:
-            if retrieved_session_data:
-                logger.warning(f"Session {current_session_id} found, but not awaiting clarification (step: {retrieved_session_data.conversation_step}). Treating as new question.")
-                delete_session(current_session_id) # Clean up invalid state session
-            else:
-                logger.warning(f"Session ID {current_session_id} provided by user, but no active session found. Treating as new question.")
-            # proceed_as_new_question remains True
-
-    # B. Handling New Question (or if follow-up processing decided to treat as new)
-    if proceed_as_new_question:
-        logger.info(f"Processing as new question: {user_question.question}")
-        extracted_terms = extract_search_terms(user_question.question)
-        extracted_space_keys = extract_space_keys_from_query(user_question.question)
-
-        logger.info(f"Searching Confluence with terms: {extracted_terms}, space_keys: {extracted_space_keys}")
-        initial_search_results = confluence_service.search_content(
-            search_terms=extracted_terms,
-            space_keys=extracted_space_keys if extracted_space_keys else None,
-            limit=10 # Increased limit slightly for better clarification options
-        )
-
-        if initial_search_results:
-            # Attempt to generate clarification questions
-            combined_query_terms = list(extracted_terms.get("keywords", [])) + list(extracted_terms.get("phrases", []))
-            clarification_details = generate_clarification_from_results(initial_search_results, combined_query_terms)
-
-            if clarification_details:
-                new_session_id = create_new_session_id()
-                logger.info(f"Clarification needed. Creating new session: {new_session_id}")
-                
-                session_to_save = SessionData(
-                    original_question=user_question.question,
-                    extracted_terms=extracted_terms, # Store the dict directly
-                    initial_search_results=initial_search_results, # Store raw results
-                    clarification_question_asked=clarification_details["question_text"],
-                    clarification_options_provided=clarification_details["options"],
-                    conversation_step="awaiting_clarification_response",
-                    timestamp=time.time()
-                )
-                save_session(new_session_id, session_to_save)
-                
-                return ChatResponse(
-                    answer="", # No direct answer when clarification is needed
-                    session_id=new_session_id,
-                    needs_clarification=True,
-                    clarification_question_text=clarification_details["question_text"],
-                    clarification_options=clarification_details["options"]
-                )
-
-        # If no clarification needed, or no search results, proceed to generate response directly
-        context_for_gemini, unique_source_urls = _build_context_from_search_results(
-            initial_search_results if initial_search_results else [],
-            extracted_terms.get("phrases", []),
-            extracted_terms.get("keywords", []),
-            max_context_length
-        )
-        
-        ai_answer = gemini_service.generate_response(user_question.question, context_for_gemini)
-        # No session_id in response if it's a direct answer to a new question without clarification
-        return ChatResponse(answer=ai_answer, source_urls=unique_source_urls, session_id=None)
-
-    # Fallback for any logic error, though ideally all paths are covered.
-    except HTTPException as http_exc:
->>>>>>> c1ce9fc8
+
         raise http_exc # Re-raise to let FastAPI handle it
     except Exception as e: # ALIGNED EXCEPTION BLOCK
         logger.error(f"An unexpected error occurred in /chat: {e}", exc_info=True)
