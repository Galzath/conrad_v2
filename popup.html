<!DOCTYPE html>
<<<<<<< HEAD
<html>
  <meta charset="UTF-8">
=======
<html lang="es">
>>>>>>> 61cc9621
<head>
  <meta charset="UTF-8">
  <meta name="viewport" content="width=device-width, initial-scale=1.0">
  <title>Conrad Chatbot</title>
  <link rel="stylesheet" href="style.css">
  <script src="popup.js" defer></script>
</head>
<body class="popup-body">
  <div id="chat-container">
    <div id="settings-link">
      <a href="options.html" target="_blank">Configuración</a>
    </div>
    <div id="chat-messages" aria-live="polite">
      <!-- Chat messages will be displayed here -->
    </div>
    <div id="loading-indicator" style="display: none;">Conrad está escribiendo...</div>
    <div id="error-message" style="display: none;" aria-live="assertive">Ocurrió un error. Por favor, intenta de nuevo.</div>
  </div>
  <div id="input-area">
    <input type="text" id="message-input" placeholder="Pregúntale a Conrad...">
    <button id="send-button">Enviar</button>
  </div>
</body>
</html><|MERGE_RESOLUTION|>--- conflicted
+++ resolved
@@ -1,10 +1,7 @@
 <!DOCTYPE html>
-<<<<<<< HEAD
 <html>
   <meta charset="UTF-8">
-=======
 <html lang="es">
->>>>>>> 61cc9621
 <head>
   <meta charset="UTF-8">
   <meta name="viewport" content="width=device-width, initial-scale=1.0">
